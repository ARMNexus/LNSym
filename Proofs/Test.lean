/-
Copyright (c) 2023 Amazon.com, Inc. or its affiliates. All Rights Reserved.
Released under Apache 2.0 license as described in the file LICENSE.
Author(s): Shilpi Goel
-/
import Arm.Exec

section TestSection

open Std.BitVec

def test_s (inst : BitVec 32): ArmState :=
  { gpr := (fun (_ : BitVec 5) => 0#64),
    sfp := (fun (_ : BitVec 5) => 0#128),
    pc  := 0#64,
    pstate := (fun (_ : PFlag) => 0#1),
    mem := (fun (_ : BitVec 64) => 0#8),
    -- Program: BitVec 64 → Option (BitVec 32)
    program := (fun (a : BitVec 64) => if a == some 0#64 then inst else none),
    error := StateError.None }

-- 0x91000421#32: add x1, x1, 1
example : let s' := run 1 (test_s 0x91000421#32)
          read_gpr 64 1#5 s'
          = 1#64 := by rfl

-- (TODO) Why does rfl not work for the following anymore? It still
-- works for the example above.
--  0xd1000400#32: sub x0, x0, 1
example : let s' := run 1 (test_s 0xd1000400#32)
          read_gpr 64 0#5 s'
          = 0xFFFFFFFFFFFFFFFF#64 := by
        native_decide

example : read_mem_bytes 16 0#64 (write_mem_bytes 16 0#64 0xABCD#128 (test_s 0x3dc00080#32)) =
          0x0000000000000000000000000000abcd#128 := by
          native_decide

-- 0x3cc10410#32: ldr	q16, [x0], #16
example : (let s := test_s 0x3cc10410#32;
           let s := write_mem_bytes 16 0#64 0xABCD#128 s
           let s := run 1 s
           read_sfp 128 16#5 s) =
          (0xABCD#128 : BitVec 128) := by native_decide

theorem zeroExtend_twice (x : BitVec n) :
  zeroExtend 64 (zeroExtend 64 x) = (zeroExtend 64 x) := by
  simp

theorem zeroExtend_of_Nat_64 :
  zeroExtend 64 (Std.BitVec.ofNat 64 x) = (Std.BitVec.ofNat 64 x) := by
  simp

theorem zeroExtend_irrelevant (x : BitVec 64) :
  zeroExtend 64 x = x := by simp

theorem add_x1_x1_1_sym_helper (x1_var : BitVec 64) :
  (Std.BitVec.toNat x1_var + 1)#64 = x1_var + 1#64 := by
  sorry

theorem add_x1_x1_1_sym
  (h_pc : read_pc s = 0#64)
  (h_inst : fetch_inst 0#64 s = 0x91000421#32)
  (h_x1 : x1 = read_gpr 64 1#5 s)
  (h_s_ok : read_err s = StateError.None)
  (h_s' : s' = run 1 s)
  (h_x1': x1' = read_gpr 64 1#5 s') :
  x1' = x1 + 1#64 ∧ read_err s' = StateError.None := by
  sorry
  /-
          simp [*] at *
          unfold run stepi; simp [h_pc, h_inst, h_s_ok]
          unfold exec_inst
          simp (config := { ground := true }) only [h_inst]
<<<<<<< HEAD

          -- This proof is still broken in `simp (config := { ground := true })`
          sorry

          -- unfold DPI.exec_add_sub_imm; simp (config := { ground := true })
          -- unfold AddWithCarry
          -- simp (config := { ground := true }) only [zeroExtend_twice, zeroExtend_of_Nat_64]
          -- generalize (r (StateField.GPR 1#5) s) = x1_var
          -- unfold state_value at x1_var;
          -- simp at x1_var
          -- simp [zeroExtend_irrelevant]
          -- rw [add_x1_x1_1_sym_helper]
          -- trivial
=======
          unfold DPI.exec_add_sub_imm; simp (config := { ground := true })
          unfold AddWithCarry
          simp (config := { ground := true }) only [zeroExtend_twice, zeroExtend_of_Nat_64]
          generalize (r (StateField.GPR 1#5) s) = x1_var
          unfold state_value at x1_var;
          simp at x1_var
          simp [zeroExtend_irrelevant]
          rw [add_x1_x1_1_sym_helper]
          trivial
-/
>>>>>>> 41fed249

-- This version of the theorem opens up run only once. See the
-- revert...intro block below.
theorem add_x1_x1_1_sym_alt
  (h_pc : read_pc s = 0#64)
  (h_inst : fetch_inst 0#64 s = 0x91000421#32)
  (h_x1 : x1 = read_gpr 64 1#5 s)
  (h_s_ok : read_err s = StateError.None)
  (h_s' : s' = run 1 s)
  (h_x1': x1' = read_gpr 64 1#5 s') :
  x1' = x1 + 1#64 ∧ read_err s' = StateError.None := by
   sorry
/-
    simp at h_s_ok; simp at h_pc
    revert h_s'
    unfold run stepi; simp [h_pc, h_inst, h_s_ok]
    simp (config := { ground := true }) only [h_inst]
<<<<<<< HEAD

    -- This proof is still broken in `simp (config := { ground := true })`
    sorry

    -- unfold exec_inst; simp (config := { ground := true })
    -- -- unfold DPI.exec_add_sub_imm;
    -- -- simp (config := { ground := true })
    -- unfold AddWithCarry; simp (config := { ground := true }) only
    -- intro h_s'

    -- simp (config := { ground := true }) [*, zeroExtend_twice, zeroExtend_of_Nat_64] at *
    -- generalize (r (StateField.GPR 1#5) s) = x1_var
    -- unfold state_value at x1_var; simp at x1_var
    -- -- simp [zeroExtend_irrelevant]
    -- rw [add_x1_x1_1_sym_helper]
    -- trivial

=======
    unfold exec_inst; simp (config := { ground := true })
    -- unfold DPI.exec_add_sub_imm;
    -- simp (config := { ground := true })
    unfold AddWithCarry; simp (config := { ground := true }) only
    intro h_s'

    simp (config := { ground := true }) [*, zeroExtend_twice, zeroExtend_of_Nat_64] at *
    generalize (r (StateField.GPR 1#5) s) = x1_var
    unfold state_value at x1_var; simp at x1_var
    -- simp [zeroExtend_irrelevant]
    rw [add_x1_x1_1_sym_helper]
    trivial
-/
>>>>>>> 41fed249

end TestSection

-- #help tactic simp<|MERGE_RESOLUTION|>--- conflicted
+++ resolved
@@ -7,7 +7,7 @@
 
 section TestSection
 
-open Std.BitVec
+open BitVec
 
 def test_s (inst : BitVec 32): ArmState :=
   { gpr := (fun (_ : BitVec 5) => 0#64),
@@ -48,14 +48,14 @@
   simp
 
 theorem zeroExtend_of_Nat_64 :
-  zeroExtend 64 (Std.BitVec.ofNat 64 x) = (Std.BitVec.ofNat 64 x) := by
+  zeroExtend 64 (BitVec.ofNat 64 x) = (BitVec.ofNat 64 x) := by
   simp
 
 theorem zeroExtend_irrelevant (x : BitVec 64) :
   zeroExtend 64 x = x := by simp
 
 theorem add_x1_x1_1_sym_helper (x1_var : BitVec 64) :
-  (Std.BitVec.toNat x1_var + 1)#64 = x1_var + 1#64 := by
+  (BitVec.toNat x1_var + 1)#64 = x1_var + 1#64 := by
   sorry
 
 theorem add_x1_x1_1_sym
@@ -67,16 +67,12 @@
   (h_x1': x1' = read_gpr 64 1#5 s') :
   x1' = x1 + 1#64 ∧ read_err s' = StateError.None := by
   sorry
-  /-
-          simp [*] at *
-          unfold run stepi; simp [h_pc, h_inst, h_s_ok]
-          unfold exec_inst
-          simp (config := { ground := true }) only [h_inst]
-<<<<<<< HEAD
-
-          -- This proof is still broken in `simp (config := { ground := true })`
-          sorry
-
+          -- simp [*] at *
+          -- unfold run stepi; simp [h_pc, h_inst, h_s_ok]
+          -- unfold exec_inst
+          -- simp (config := { ground := true }) only [h_inst]
+          -- -- This proof is still broken in `simp (config := { ground := true })`
+          -- sorry
           -- unfold DPI.exec_add_sub_imm; simp (config := { ground := true })
           -- unfold AddWithCarry
           -- simp (config := { ground := true }) only [zeroExtend_twice, zeroExtend_of_Nat_64]
@@ -86,18 +82,6 @@
           -- simp [zeroExtend_irrelevant]
           -- rw [add_x1_x1_1_sym_helper]
           -- trivial
-=======
-          unfold DPI.exec_add_sub_imm; simp (config := { ground := true })
-          unfold AddWithCarry
-          simp (config := { ground := true }) only [zeroExtend_twice, zeroExtend_of_Nat_64]
-          generalize (r (StateField.GPR 1#5) s) = x1_var
-          unfold state_value at x1_var;
-          simp at x1_var
-          simp [zeroExtend_irrelevant]
-          rw [add_x1_x1_1_sym_helper]
-          trivial
--/
->>>>>>> 41fed249
 
 -- This version of the theorem opens up run only once. See the
 -- revert...intro block below.
@@ -109,16 +93,14 @@
   (h_s' : s' = run 1 s)
   (h_x1': x1' = read_gpr 64 1#5 s') :
   x1' = x1 + 1#64 ∧ read_err s' = StateError.None := by
-   sorry
-/-
-    simp at h_s_ok; simp at h_pc
-    revert h_s'
-    unfold run stepi; simp [h_pc, h_inst, h_s_ok]
-    simp (config := { ground := true }) only [h_inst]
-<<<<<<< HEAD
+   repeat sorry
+    -- simp at h_s_ok; simp at h_pc
+    -- revert h_s'
+    -- unfold run stepi; simp [h_pc, h_inst, h_s_ok]
+    -- simp (config := { ground := true }) only [h_inst]
 
     -- This proof is still broken in `simp (config := { ground := true })`
-    sorry
+    -- sorry
 
     -- unfold exec_inst; simp (config := { ground := true })
     -- -- unfold DPI.exec_add_sub_imm;
@@ -133,22 +115,4 @@
     -- rw [add_x1_x1_1_sym_helper]
     -- trivial
 
-=======
-    unfold exec_inst; simp (config := { ground := true })
-    -- unfold DPI.exec_add_sub_imm;
-    -- simp (config := { ground := true })
-    unfold AddWithCarry; simp (config := { ground := true }) only
-    intro h_s'
-
-    simp (config := { ground := true }) [*, zeroExtend_twice, zeroExtend_of_Nat_64] at *
-    generalize (r (StateField.GPR 1#5) s) = x1_var
-    unfold state_value at x1_var; simp at x1_var
-    -- simp [zeroExtend_irrelevant]
-    rw [add_x1_x1_1_sym_helper]
-    trivial
--/
->>>>>>> 41fed249
-
-end TestSection
-
--- #help tactic simp+end TestSection