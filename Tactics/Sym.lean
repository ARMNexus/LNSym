--- conflicted
+++ resolved
@@ -11,24 +11,13 @@
 import Tactics.SymContext
 
 import Lean
-<<<<<<< HEAD
-
-example : True := by
-  simp?
-=======
->>>>>>> 3f292512
 
 initialize
   Lean.registerTraceClass `Sym
 
 open BitVec
-<<<<<<< HEAD
 open Lean Meta
 open Lean.Elab.Tactic
-=======
-open Lean
-open Lean.Elab.Tactic (TacticM evalTactic withMainContext)
->>>>>>> 3f292512
 
 /-- A wrapper around `evalTactic` that traces the passed tactic script and
 then executes those tactics -/
@@ -187,17 +176,11 @@
     return c.next
 
 
-<<<<<<< HEAD
 /- used in `sym_n` tactic to specify an initial state -/
 syntax sym_at := "at" ident
 
 syntax sym_while := "(" "while" " := " tactic ")"
 
-=======
-/- used in `sym_n` tactic -/
-syntax sym_at := "at" ident
-
->>>>>>> 3f292512
 open Elab.Term (elabTerm) in
 /--
 `sym_n n` will symbolically evaluate a program for `n` steps.
@@ -222,7 +205,6 @@
 in which case a new goal of the appropriate type will be added.
 The other hypotheses *must* be present,
 since we infer required information from their types. -/
-<<<<<<< HEAD
 elab "sym_n" whileTac?:(sym_while)? n:num s:(sym_at)? : tactic => do
   let s ← s.mapM fun
     | `(sym_at|at $s:ident) => pure s.getId
@@ -234,19 +216,12 @@
     | some t => pure t
     | none   => `(tactic| omega) -- the default `whileTac` is `omega`
 
-=======
-elab "sym_n" n:num s:(sym_at)? : tactic =>
-  let s := s.map fun
-    | `(sym_at|at $s:ident) => s.getId
-    | _ => panic! "Unexpected syntax: {s}"
->>>>>>> 3f292512
   Lean.Elab.Tactic.withMainContext <| do
     let mut c ← SymContext.fromLocalContext s
     c ← c.addGoalsForMissingHypotheses
     c.canonicalizeHypothesisTypes
 
     -- Check that we are not asked to simulate more steps than available
-<<<<<<< HEAD
     let n ← do
       let n := n.getNat
       match c.runSteps? with
@@ -270,15 +245,6 @@
   #generateStepEqTheorems {c.program}"
 -- TODO: can we make this error ^^ into a `Try this:` suggestion that
 --       automatically adds the right command just before the theorem?
-=======
-    let n ←
-      if n.getNat ≤ c.runSteps then
-        pure n.getNat
-      else
-        let h_run ← userNameToMessageData c.h_run
-        logWarning m!"Symbolic simulation using {h_run} is limited to at most {c.runSteps} steps"
-        pure c.runSteps
->>>>>>> 3f292512
 
     -- Check that step theorems have been pre-generated
     try
