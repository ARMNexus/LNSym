/-
Copyright (c) 2024 Amazon.com, Inc. or its affiliates. All Rights Reserved.
Released under Apache 2.0 license as described in the file LICENSE.
Author(s): Alex Keizer
-/

import Arm.State
import Tactics.Common
import Tactics.Attr
import Tactics.Simp

import Std.Data.HashMap

open Lean Meta

/-- A reflected `ArmState` field, see `AxEffects.fields` for more context -/
structure AxEffects.FieldEffect where
  value : Expr
  /-- A proof that `r <field> <currentState> = <value>` -/
  proof : Expr
  deriving Repr
open AxEffects.FieldEffect

/-- `AxEffects` is an axiomatic representation of effects,
i.e., `AxEffects` transforms a description of an `ArmState` written as
a sequence of `w` and `write_mem`s to some initial state
into a set of hypotheses that relates reading fields from the final state
to the initial state.
Note that as soon as an unsupported expression  (e.g., an `if`) is encountered,
the whole expression is taken to be the initial state,
even if there might be more `w`/`write_mem`s in sub-expressions.

`AxEffects` contains a hashmap from `StateField` to an expression,
in terms of the fixed initial state,
that describes the value of the given field *after* the writes.
Additionally, each field carries a proof that it is indeed the right value.

Furthermore, we maintain a few other invariants,
see the docstrings on each field for more detail -/
structure AxEffects where
  /-- The initial state -/
  initialState : Expr
  /-- The current state, which may be expressed in either the "exploded form"
  (a sequence of `w`/`write_mem` to the initial state), or as just a variable
  which is (propositionally) equal to that exploded form -/
  currentState : Expr

  /-- A map from each statefield to the corresponding `FieldEffect`.
  If a field has no entry in this map, it has not been changed, and thus,
  its value can be retrieved from the `nonEffectProof` -/
  fields : Std.HashMap StateField AxEffects.FieldEffect
  /-- An expression that contains the proof of:
    ```lean
    ∀ (f : StateField), f ≠ <f₁> → ⋯ → f ≠ <fₙ> →
      r f <currentState> = r f <initialState> `
    ```
    where `f₁, ⋯, fₙ` are the keys of `fields`
  -/
  nonEffectProof : Expr
  /-- An expression of a (potentially empty) sequence of `write_mem`s
  to the initial state, which describes the effects on memory.
  See `memoryEffectProof` for more detail -/
  memoryEffect : Expr
  /-- An expression that contains the proof of:
    ```lean
    ∀ n addr,
      read_mem_bytes n addr <currentState>
      = read_mem_bytes n addr <memoryEffect>
    ``` -/
  memoryEffectProof : Expr
  /-- A proof that `<currentState>.program = <initialState>.program` -/
  programProof : Expr
  /-- An optional proof of `CheckSPAlignment <currentState>`.

  This proof is preserved on a best-effort basis.
  That is, if we update the state with a write to memory, or a register that is
  not SP, we maintain the proof.
  However, if SP is written to, no effort is made to prove alignment of the
  new value; the field will be set to `none` -/
  stackAlignmentProof? : Option Expr
  deriving Repr

namespace AxEffects

/-! ## Initial Reflected State -/

/-- An initial `AxEffects` state which has no writes.
That is, the given `state` is assigned to be both the initial and the current
state -/
def initial (state : Expr) : AxEffects where
  initialState      := state
  currentState      := state
  fields            := .empty
  nonEffectProof    :=
    -- `fun f => rfl`
    mkLambda `f .default (mkConst ``StateField) <|
      mkEqReflArmState <| mkApp2 (mkConst ``r) (.bvar 0) state
  memoryEffect      := state
  memoryEffectProof :=
    -- `fun n addr => rfl`
    mkLambda `n .default (mkConst ``Nat) <|
      let bv64 := mkApp (mkConst ``BitVec) (toExpr 64)
      mkLambda `addr .default bv64 <|
        mkApp2 (.const ``Eq.refl [1])
          (mkApp (mkConst ``BitVec) <| mkNatMul (.bvar 1) (toExpr 8))
          (mkApp3 (mkConst ``read_mem_bytes) (.bvar 1) (.bvar 0) state)
  programProof      :=
    -- `rfl`
    mkAppN (.const ``Eq.refl [1]) #[
      mkConst ``Program,
      mkApp (mkConst ``ArmState.program) state]
  stackAlignmentProof? := none

/-! ## ToMessageData -/

instance : ToMessageData FieldEffect where
  toMessageData := fun {value, proof} =>
    m!"\{ value := {value},\n  proof := {proof} }"

instance : ToMessageData (Std.HashMap StateField FieldEffect) where
  toMessageData map :=
    toMessageData map.toList

instance : ToMessageData AxEffects where
  toMessageData eff :=
    m!"\
    \{ initialState := {eff.initialState},
      currentState := {eff.currentState},
      fields := {eff.fields},
      nonEffectProof := {eff.nonEffectProof},
      memoryEffect := {eff.memoryEffect},
      memoryEffectProof := {eff.memoryEffectProof},
      programProof := {eff.programProof}
    }"

private def traceCurrentState (eff : AxEffects)
    (header : MessageData := "current state") :
    MetaM Unit :=
  withTraceNode `Tactic.sym (fun _ => pure header) do
    trace[Tactic.sym] "{eff}"

/-! ## Helpers -/

/--
Rewrites `e` via some `eq`, producing a proof `e = e'` for some `e'`.

Rewrites with a fresh metavariable as the ambient goal.
Fails if the rewrite produces any subgoals.
-/
-- source: https://github.com/leanprover-community/mathlib4/blob/b35703fe5a80f1fa74b82a2adc22f3631316a5b3/Mathlib/Lean/Expr/Basic.lean#L476-L477
private def rewrite (e eq : Expr) : MetaM Expr := do
  let ⟨_, eq', []⟩ ← (← mkFreshExprMVar none).mvarId!.rewrite e eq
    | throwError "Expr.rewrite may not produce subgoals."
  return eq'

/--
Rewrites the type of `e` via some `eq`, then moves `e` into the new type via `Eq.mp`.

Rewrites with a fresh metavariable as the ambient goal.
Fails if the rewrite produces any subgoals.
-/
-- source: https://github.com/leanprover-community/mathlib4/blob/b35703fe5a80f1fa74b82a2adc22f3631316a5b3/Mathlib/Lean/Expr/Basic.lean#L476-L477
private def rewriteType (e eq : Expr) : MetaM Expr := do
  mkEqMP (← rewrite (← inferType e) eq) e

/-- Given a `field` such that `fields ∉ eff.fields`, return a proof of
  `r field <currentState> = r field <initialState>`
by constructing an application of `eff.nonEffectProof` -/
partial def mkAppNonEffect (eff : AxEffects) (field : Expr) : MetaM Expr := do
  let msg := m!"constructing application of non-effects proof"
  withTraceNode `Tactic.sym (fun _ => pure msg) <| do
    trace[Tactic.sym] "nonEffectProof: {eff.nonEffectProof}"

    let nonEffectProof := mkApp eff.nonEffectProof field
    let typeOfNonEffects ← inferType nonEffectProof
    forallTelescope typeOfNonEffects <| fun fvars _ => do
      trace[Tactic.sym] "hypotheses of nonEffectProof: {fvars}"
      let lctx ← getLCtx
      let pre ← fvars.mapM fun expr => do
        let ty := lctx.get! expr.fvarId! |>.type
        mkDecideProof ty

      let nonEffectProof := mkAppN nonEffectProof pre
      trace[Tactic.sym] "constructed: {nonEffectProof}"
      return nonEffectProof

/-- Get the value for a field, if one is stored in `eff.fields`,
or assemble an instantiation of the non-effects proof -/
def getField (eff : AxEffects) (fld : StateField) : MetaM FieldEffect :=
  let msg := m!"getField {fld}"
  withTraceNode `Tactic.sym (fun _ => pure msg) <| do
    eff.traceCurrentState

    if let some val := eff.fields.get? fld then
      trace[Tactic.sym] "returning stored value {val}"
      return val
    else
      trace[Tactic.sym] "found no stored value"
      let value := mkApp2 (mkConst ``r) (toExpr fld) eff.initialState
      let proof  ← eff.mkAppNonEffect (toExpr fld)
      pure { value, proof }

/-! ## Update a Reflected State -/

/-- Execute `write_mem <n> <addr> <val>` against the state stored in `eff`
That is, `currentState` of the returned struct will be
  `write_mem <n> <addr> <val> <eff.currentState>`
and all other fields are updated accordingly.
Note that no effort is made to preserve `currentStateEq`; it is set to `none`!
-/
private def update_write_mem (eff : AxEffects) (n addr val : Expr) :
    MetaM AxEffects := do
  trace[Tactic.sym] "adding write of {n} bytes of value {val} \
    to memory address {addr}"

  -- Update each field
  let fields ← eff.fields.toList.mapM fun ⟨fld, {value, proof}⟩ => do
    let r_of_w := mkApp5 (mkConst ``r_of_write_mem_bytes)
                    (toExpr fld) n addr val eff.currentState
    let proof ← mkEqTrans r_of_w proof
    return ⟨fld, {value, proof}⟩

  -- Update the non-effects proof
  let nonEffectProof ← lambdaTelescope eff.nonEffectProof fun args proof => do
    let f := args[0]!
    let r_of_w := mkApp5 (mkConst ``r_of_write_mem_bytes)
                    f n addr val eff.currentState
    let proof ← mkEqTrans r_of_w proof
    mkLambdaFVars args proof
    -- ^^ `fun f ... => Eq.trans (@r_of_write_mem_bytes f ...) <proof>`

  -- Update the memory effects proof
  let memoryEffectProof :=
    -- `read_mem_bytes_write_mem_bytes_of_read_mem_eq <memoryEffectProof> ...`
    mkAppN (mkConst ``read_mem_bytes_write_mem_bytes_of_read_mem_eq)
      #[eff.currentState, eff.memoryEffect, eff.memoryEffectProof, n, addr, val]

  -- Update the program proof
  let programProof ←
    -- `Eq.trans (@write_mem_bytes_program <currentState> ...) <programProof>`
    mkEqTrans
      (mkAppN (mkConst ``write_mem_bytes_program)
        #[eff.currentState, n, addr, val])
      eff.programProof

  -- Assemble the result
  let addWrite (e : Expr) :=
    -- `@write_mem_bytes <n> <addr> <val> <e>`
    mkApp4 (mkConst ``write_mem_bytes) n addr val e
  let eff := { eff with
    currentState    := addWrite eff.currentState
    fields          := .ofList fields
    nonEffectProof
    memoryEffect    := addWrite eff.memoryEffect
    memoryEffectProof
    programProof
  }
  withTraceNode `Tactic.sym (fun _ => pure "new state") <| do
      trace[Tactic.sym] "{eff}"
  return eff

/-- Execute `w <fld> <val>` against the state stored in `eff`
That is, `currentState` of the returned struct will be
  `w <fld> <val> <eff.currentState>`
and all other fields are updated accordingly.
Note that no effort is made to preserve `currentStateEq`; it is set to `none`!
-/
private def update_w (eff : AxEffects) (fld val : Expr) :
    MetaM AxEffects := do
  let rField ← reflectStateField fld
  trace[Tactic.sym] "adding write of value {val} to register {rField}"

  -- Update all other fields
  let fields ←
    eff.fields.toList.filterMapM fun ⟨fld', {value, proof}⟩ => do
      if fld' ≠ rField then
        let proof : Expr ← do
          let fld' := toExpr fld'
          let h_neq : Expr ← -- h_neq : fld' ≠ fld
            mkDecideProof (mkApp3 (.const ``Ne [1])
              (mkConst ``StateField) fld' fld)
          let newProof := mkApp5 (mkConst ``r_of_w_different)
                            fld' fld val eff.currentState h_neq
          mkEqTrans newProof proof
        return some (fld', {value, proof})
      else
        return none

  -- Update the main field
  let newField : FieldEffect := {
    value := val
    proof :=
      -- `r_of_w_same <fld> <val> <currentState>`
      mkApp3 (mkConst ``r_of_w_same) fld val eff.currentState
  }
  let fields := (rField, newField) :: fields

  -- Update the non-effects proof
  let nonEffectProof ← lambdaTelescope eff.nonEffectProof fun args proof => do
    let f := args[0]!

    /- First, assume we have a proof `h_neq : <f> ≠ <fld>`, and use that
    to compute the new `nonEffectProof` -/
    let k := fun args h_neq => do
      let r_of_w := mkApp5 (mkConst ``r_of_w_different)
                    f fld val eff.currentState h_neq
      let proof ← mkEqTrans r_of_w proof
      mkLambdaFVars args proof
      -- ^^ `fun f ... => Eq.trans (r_of_w_different ... <h_neq>) <proof>`

    /- Then, determine `h_neq` so that we can pass it to `k`.
    Notice how we have to modify the environment, to add `h_neq` as a new local
    hypothesis if it wan't present yet, but only in some branches.
    This is why we had to define `k` as a monadic continuation,
    so we can nest `k` under a `withLocalDeclD` -/
    let h_neq_type := mkApp3 (.const ``Ne [1]) (mkConst ``StateField) f fld
    let h_neq? ← args.findM? fun h => do
        let hTy ← inferType h
        return hTy == h_neq_type
    match h_neq? with
      | some h_neq => k args h_neq
      | none =>
        let name := Name.mkSimple s!"h_neq_{rField}"
        withLocalDeclD name h_neq_type fun h_neq =>
          k (args.push h_neq) h_neq

  -- Update the memory effect proof
  let memoryEffectProof :=
    -- `read_mem_bytes_w_of_read_mem_eq ...`
    mkAppN (mkConst ``read_mem_bytes_w_of_read_mem_eq)
      #[eff.currentState, eff.memoryEffect, eff.memoryEffectProof, fld, val]

  -- Update the program proof
  let programProof ←
    -- `Eq.trans (w_program ...) <programProof>`
    mkEqTrans
      (mkAppN (mkConst ``w_program) #[fld, val, eff.currentState])
      eff.programProof

  -- Assemble the result
  let eff := { eff with
    currentState    := mkApp3 (mkConst ``w) fld val eff.currentState
    fields := Std.HashMap.ofList fields
    nonEffectProof
    -- memory effects are unchanged
    memoryEffectProof
    programProof
  }
  eff.traceCurrentState "new state"
  return eff

/-- Throw an error if `e` is not of type `expectedType` -/
private def assertHasType (e expectedType : Expr) : MetaM Unit := do
  let eType ← inferType e
  if !(←isDefEq eType expectedType) then
    throwError "{e} {← mkHasTypeButIsExpectedMsg eType expectedType}"

private def assertIsDefEq (e expected : Expr) : MetaM Unit := do
  if !(←isDefEq e expected) then
    throwError "expected:\n  {expected}\nbut found:\n  {e}"

/-- Given an expression `e : ArmState`,
which is a sequence of `w`/`write_mem`s to the some state `s`,
return an `AxEffects` where `s` is the intial state, and `e` is `currentState`.

Note that as soon as an unsupported expression (e.g., an `if`) is encountered,
the whole expression is taken to be the initial state,
even if there might be more `w`/`write_mem`s in sub-expressions. -/
partial def fromExpr (e : Expr) : MetaM AxEffects := do
  let msg := m!"Building effects with writes from: {e}"
  withTraceNode `Tactic.sym (fun _ => pure msg) <| do match_expr e with
    | write_mem_bytes n addr val e =>
        let eff ← fromExpr e
        eff.update_write_mem n addr val

    | w field value e =>
        let eff ← fromExpr e
        eff.update_w field value

    | _ =>
        return initial e

/-- Given a proof `eq : s = <currentState>`,
set `s` to be the new `currentState`, and update all proofs accordingly -/
def adjustCurrentStateWithEq (eff : AxEffects) (s eq : Expr) :
    MetaM AxEffects := do
  withTraceNode `Tactic.sym (fun _ => pure "adjusting `currenstState`") do
    eff.traceCurrentState
    trace[Tactic.sym] "rewriting along {eq}"
    assertHasType eq <| mkEqArmState s eff.currentState
    let eq ← mkEqSymm eq

    let currentState := s

    let fields ← eff.fields.toList.mapM fun (field, fieldEff) => do
      withTraceNode `Tactic.sym (fun _ => pure m!"rewriting field {field}") do
        trace[Tactic.sym] "original proof: {fieldEff.proof}"
        let proof ← rewriteType fieldEff.proof eq
        trace[Tactic.sym] "new proof: {proof}"
        pure (field, {fieldEff with proof})
    let fields := .ofList fields

    let nonEffectProof ← rewriteType eff.nonEffectProof eq
    let memoryEffectProof ← rewriteType eff.memoryEffectProof eq
    -- ^^ TODO: what happens if `memoryEffect` is the same as `currentState`?
    --    Presumably, we would *not* want to encapsulate `memoryEffect` here
    let programProof ← rewriteType eff.programProof eq

    return { eff with
      currentState, fields, nonEffectProof, memoryEffectProof, programProof
    }

/-- Given a proof `eq : ?s = <sequence of w/write_mem to ?s0>`,
where `?s` and `?s0` are arbitrary `ArmState`s,
return an `AxEffect` with `?s0` as the initial state,
the rhs of the equality as the current state, and
`eq` stored as `currentStateEq`,
so that `?s` is the public-facing current state -/
def fromEq (eq : Expr) : MetaM AxEffects :=
  let msg := m!"Building effects with equality: {eq}"
  withTraceNode `Tactic.sym (fun _ => pure msg) <| do
    let s ← mkFreshExprMVar mkArmState
    let rhs ← mkFreshExprMVar mkArmState
    assertHasType eq <| mkEqArmState s rhs

    let eff ← fromExpr (← instantiateMVars rhs)
    let eff ← eff.adjustCurrentStateWithEq s eq
    withTraceNode `Tactic.sym (fun _ => pure "new state") do
      trace[Tactic.sym] "{eff}"
    return eff

/-- Given an equality `eq : ?currentProgram = ?newProgram`,
where `currentProgram` is the rhs of `eff.programProof`,
apply transitivity to make `newProgram` the rhs of `programProof`
in the return value.

Generally used with `?currentProgram = <initialState>.program`, which is the
default rhs created by `initial`,
and `?newProgram` the constant of the concrete program. -/
def withProgramEq (eff : AxEffects) (eq : Expr) : MetaM AxEffects := do
  let programProof ← mkEqTrans eff.programProof eq
  return {eff with programProof}

/-- Given an equality `eq : r ?field <initialState> = ?value`,
record `value` in the `AxEffect`s struct as the effect for `field`,
assuming that `field` did not have an effect stored yet.

Otherwise, if there *is* an effect stored for the field, try to rewrite it
along the given equality.
If this rewrite fails, return the original effects unchanged.

Note: throws an error when `initialState = currentState` *and*
the field already has a value stored, as the rewrite might produce expressions
of unexpected types. -/
def withField (eff : AxEffects) (eq : Expr) : MetaM AxEffects := do
  let msg := m!"withField {eq}"
  withTraceNode `Tactic.sym (fun _ => pure msg) <| do
    eff.traceCurrentState
    let fieldE ← mkFreshExprMVar (mkConst ``StateField)
    let value ← mkFreshExprMVar none
    let expectedType ← mkEq (mkApp2 (mkConst ``r) fieldE eff.initialState) value
    assertHasType eq expectedType

    let field ← reflectStateField (← instantiateMVars fieldE)
    let fieldEff ← eff.getField field
    trace[Tactic.sym] "current field effect: {fieldEff}"

    if field ∉ eff.fields then
      let proof ← mkEqTrans fieldEff.proof eq
      let fields := eff.fields.insert field { value, proof }
      return { eff with fields }
    else
      if eff.currentState == eff.initialState then
        throwError "error: {field} already has an effect associated with it, \
          and the current state
            {eff.currentState}
          is equal to the initial state
            {eff.initialState}"

      let valEq ← try rewrite fieldEff.value eq
        catch _ => return eff

      let_expr Eq _ _ value := ← inferType valEq
        | throwError "internal error: expected an equality, found {valEq}"
      let proof ← mkEqMP valEq fieldEff.proof
      let fields := eff.fields.insert field { value, proof }
      return { eff with fields }

/-- Given a proof of `CheckSPAlignment <initialState>`,
attempt to transport it to a proof of `CheckSPAlignment <currentState>`
and store that proof in `stackAlignmentProof?`.

Returns `none` if the proof failed to be transported,
i.e., if SP was written to. -/
def withStackAlignment? (eff : AxEffects) (spAlignment : Expr) :
    MetaM (Option AxEffects) := do
  let msg := m!"withInitialStackAlignment? {spAlignment}"
  withTraceNode `Tactic.sym (fun _ => pure msg) <| do
    eff.traceCurrentState

    let { value, proof } ← eff.getField StateField.SP
    let expected :=
      mkApp2 (mkConst ``r) (toExpr <| StateField.SP) eff.initialState
    trace[Tactic.sym] "checking whether value:\n  {value}\n\
      is syntactically equal to expected value\n  {expected}"
    if value != expected then
      trace[Tactic.sym] "failed to transport proof:
        expected value to be {expected}, but found {value}"
      return none

    let stackAlignmentProof? := some <|
      mkAppN (mkConst ``CheckSPAlignment_of_r_sp_eq)
        #[eff.initialState, eff.currentState, proof, spAlignment]
    trace[Tactic.sym] "constructed stackAlignmentProof: {stackAlignmentProof?}"
    return some { eff with stackAlignmentProof? }

/-! ## Composition -/

#check write_mem

/-- Compose two effects `left` and `right`,
where `left.initialState = right.currentState`.
That is, compute the effect of "`left` after `right`" -/
partial def AxEffects.compose (left right : AxEffects) : MetaM AxEffects := do
  assertIsDefEq left.initialState right.currentState
  let eq := -- `eq : <left.initialState> = <right.currentState>`
    mkApp2 (.const ``id [1])
      (mkEqArmState left.initialState right.initialState)
      (← mkEqRefl left.initialState)

  -- let

  sorry
  -- return {
  --   initialState := right.initialState
  --   currentState := left.currentState
  --   fields := sorry
  --   nonEffectProof := sorry
  --   memoryEffect :=← replaceMemoryEffect left.memoryEffect
  -- }
where
  replaceMemoryEffect (memoryEffect : Expr) : MetaM Expr :=
    match_expr memoryEffect with
      | write_mem _addr _val e => replaceMemoryEffect e
      | _ => do
          -- if (← )
          assertIsDefEq memoryEffect left.initialState
          return right.memoryEffect


/-! ## Validation -/

/-- type check all expressions stored in `eff`,
throwing an error if one is not type-correct.

In principle, the various `AxEffects` definitions should return only well-formed
expressions, making `validate` a no-op.
In practice, however, running `validate` is helpful for catching bugs in those
definitions. Do note that typechecking might be a bit expensive, so we generally
only call `validate` while debugging, not during normal execution.
See also the `Tactic.sym.debug` option, which controls whether `validate` is
called for each step of the `sym_n` tactic.

NOTE: does not necessarily validate *which* type an expression has,
validation will still pass if types are different to those we claim in the
docstrings -/
def validate (eff : AxEffects) : MetaM Unit := do
  let msg := "validating that the axiomatic effects are well-formed"
  withTraceNode `Tactic.sym (fun _ => pure msg) <| do
    eff.traceCurrentState

    assertHasType eff.initialState mkArmState
    assertHasType eff.currentState mkArmState

    for ⟨_field, fieldEff⟩ in eff.fields do
      check fieldEff.value
      check fieldEff.proof

    check eff.nonEffectProof
    check eff.memoryEffect
    check eff.memoryEffectProof
    check eff.programProof
    if let some h := eff.stackAlignmentProof? then
      check h

/-! ## Tactic Environment -/
section Tactic
open Elab.Tactic

/-- Add new hypotheses to the local context of a given mvar (or the main goal,
by default):
- one for every field in `eff.fields`
- `eff.nonEffectProof`,
- `eff.memoryEffectProof`,
- `eff.programProof`, and
- `eff.stackAlignmentProof?` (if the field is not `none`)

<<<<<<< HEAD
Return an `AxEffect` where these expression have been replaced by a reference
to the newly created fvar -/
=======
Return an `AxEffect` where the expressions mentioned above have been replaced by
`Expr.fvar <fvarId>`, with `fvarId` the id of the corresponding hypothesis
that was just added to the local context -/
>>>>>>> 8f5ea598
def addHypothesesToLContext (eff : AxEffects) (hypPrefix : String := "h_")
    (mvar : Option MVarId := none) :
    TacticM AxEffects :=
  let msg := m!"adding hypotheses to local context"
  withTraceNode `Tactic.sym (fun _ => pure msg) do
    eff.traceCurrentState
    let mut goal ← mvar.getDM getMainGoal

    let fields ← do
      let mut fields := []
      for ⟨field, {value, proof}⟩ in eff.fields do
        let msg := m!"adding field {field}"
        let ⟨fvar, goal'⟩ ← withTraceNode `Tactic.sym (fun _ => pure msg) <| goal.withContext do
            trace[Tactic.sym] "raw proof: {proof}"
            let name := Name.mkSimple s!"{hypPrefix}{field}"
            replaceOrNote goal name proof
        goal := goal'
        let fieldEff := FieldEffect.mk value (Expr.fvar fvar)
        fields := (field, fieldEff) :: fields
      pure (Std.HashMap.ofList fields)

    trace[Tactic.sym] "adding non-effects with {eff.nonEffectProof}"
    let ⟨nonEffectProof, goal'⟩ ← goal.withContext do
      let name := .mkSimple s!"{hypPrefix}non_effects"
      let proof := eff.nonEffectProof
      replaceOrNote goal name proof
    let nonEffectProof := Expr.fvar nonEffectProof
    goal := goal'

    trace[Tactic.sym] "adding memory effects with {eff.memoryEffectProof}"
    let ⟨memoryEffectProof, goal'⟩ ← goal.withContext do
      let name := .mkSimple s!"{hypPrefix}memory_effects"
      let proof := eff.memoryEffectProof
      replaceOrNote goal name proof
    let memoryEffectProof := Expr.fvar memoryEffectProof
    goal := goal'

    trace[Tactic.sym] "adding program hypothesis with {eff.programProof}"
    let ⟨programProof, goal'⟩ ← goal.withContext do
      let name := .mkSimple s!"{hypPrefix}program"
      let proof := eff.programProof
      replaceOrNote goal name proof
    let programProof := Expr.fvar programProof
    goal := goal'

    trace[Tactic.sym] "stackAlignmentProof? is {eff.stackAlignmentProof?}"
    let (stackAlignmentProof?, goal') ← do
      if let some stackAlignmentProof := eff.stackAlignmentProof? then
        trace[Tactic.sym] "adding stackAlignment hypothesis"
        let ⟨fvar, goal'⟩ ← goal.withContext do
          let name := .mkSimple s!"{hypPrefix}sp_aligned"
          replaceOrNote goal name stackAlignmentProof
        pure (some (Expr.fvar fvar), goal')
      else
        trace[Tactic.sym] "skipping stackAlignment hypothesis"
        pure (none, goal)
    goal := goal'

    replaceMainGoal [goal]
    return {eff with
      fields, nonEffectProof, memoryEffectProof, programProof,
      stackAlignmentProof?
    }
where
  replaceOrNote (goal : MVarId)
      (h : Name) (v : Expr) (t? : Option Expr := none) :
      MetaM (FVarId × MVarId) :=
    let msg := m!"adding {h} to the local context"
    withTraceNode `Tactic.sym (fun _ => pure msg) <| do
      trace[Tactic.sym] "with value {v} and type {t?}"
      if let some decl := (← getLCtx).findFromUserName? h then
        let ⟨fvar, goal, _⟩ ← goal.replace decl.fvarId v t?
        return ⟨fvar, goal⟩
      else
        let ⟨fvar, goal⟩ ← goal.note h v t?
        return ⟨fvar, goal⟩

<<<<<<< HEAD
/-- Return a `SimpTheorems` with the proofs contained in the given `AxEffects`

Note this adds *only* the (non-)effect proofs, to get a simp configuration with
more default simp-lemmas, see `AxEffects.toSimp` -/
def toSimpTheorems (eff : AxEffects) : MetaM SimpTheorems := do
=======
/-- Return an array of `SimpTheorem`s of the proofs contained in
the given `AxEffects` -/
def toSimpTheorems (eff : AxEffects) : MetaM (Array SimpTheorem) := do
>>>>>>> 8f5ea598
  let msg := m!"computing SimpTheorems for (non-)effect hypotheses"
  withTraceNode `Tactic.sym (fun _ => pure msg) <| do
    let lctx ← getLCtx
    let baseName? :=
      if eff.currentState.isFVar then
        (lctx.find? eff.currentState.fvarId!).map fun decl =>
          Name.str decl.userName "AxEffects"
      else
        none
    let baseName := baseName?.getD (Name.mkSimple "AxEffects")

<<<<<<< HEAD
    let add (thms : SimpTheorems) (e : Expr) (name : String) := do
      trace[Tactic.sym] "adding {e} with name {name}"
      let origin : Origin :=
        if e.isFVar then
          .fvar e.fvarId!
        else
          .other <| Name.str baseName name
      thms.add origin #[] e

    let mut thms : SimpTheorems := {}

    for ⟨field, {proof, ..}⟩ in eff.fields do
      thms ← add thms proof s!"field_{field}"
=======
    let add (thms : Array SimpTheorem) (e : Expr) (name : String)
        (prio : Nat := 1000) :=
      let msg := m!"adding {e} with name {name}"
      withTraceNode `Tactic.sym (fun _ => pure msg) <| do
        let origin : Origin :=
          if e.isFVar then
            .fvar e.fvarId!
          else
            .other <| Name.str baseName name
        let newThms ← mkSimpTheorems origin #[] e (prio := prio)
        let newThms ← newThms.mapM fixSimpTheoremKey
        pure <| thms ++ newThms

    let mut thms := #[]

    for ⟨field, {proof, ..}⟩ in eff.fields do
      /- We give the field-specific lemmas a high priority, since their
      applicability is determined entirely by discrtree matching.
      This is important for performance, because it avoids unneccesary
      (expensive!) attempts to discharge the `field ≠ otherField`
      side-conditions of the non-effect proof -/
      thms ← add thms proof s!"field_{field}" (prio := 1500)
>>>>>>> 8f5ea598

    thms ← add thms eff.nonEffectProof "nonEffectProof"
    thms ← add thms eff.memoryEffectProof "memoryEffectProof"
    thms ← add thms eff.programProof "programProof"
    if let some stackAlignmentProof := eff.stackAlignmentProof? then
      thms ← add thms stackAlignmentProof "stackAlignmentProof"

    trace[Tactic.sym] "done"

    pure thms

end Tactic<|MERGE_RESOLUTION|>--- conflicted
+++ resolved
@@ -595,14 +595,9 @@
 - `eff.programProof`, and
 - `eff.stackAlignmentProof?` (if the field is not `none`)
 
-<<<<<<< HEAD
-Return an `AxEffect` where these expression have been replaced by a reference
-to the newly created fvar -/
-=======
 Return an `AxEffect` where the expressions mentioned above have been replaced by
 `Expr.fvar <fvarId>`, with `fvarId` the id of the corresponding hypothesis
 that was just added to the local context -/
->>>>>>> 8f5ea598
 def addHypothesesToLContext (eff : AxEffects) (hypPrefix : String := "h_")
     (mvar : Option MVarId := none) :
     TacticM AxEffects :=
@@ -680,17 +675,9 @@
         let ⟨fvar, goal⟩ ← goal.note h v t?
         return ⟨fvar, goal⟩
 
-<<<<<<< HEAD
-/-- Return a `SimpTheorems` with the proofs contained in the given `AxEffects`
-
-Note this adds *only* the (non-)effect proofs, to get a simp configuration with
-more default simp-lemmas, see `AxEffects.toSimp` -/
-def toSimpTheorems (eff : AxEffects) : MetaM SimpTheorems := do
-=======
 /-- Return an array of `SimpTheorem`s of the proofs contained in
 the given `AxEffects` -/
 def toSimpTheorems (eff : AxEffects) : MetaM (Array SimpTheorem) := do
->>>>>>> 8f5ea598
   let msg := m!"computing SimpTheorems for (non-)effect hypotheses"
   withTraceNode `Tactic.sym (fun _ => pure msg) <| do
     let lctx ← getLCtx
@@ -702,21 +689,6 @@
         none
     let baseName := baseName?.getD (Name.mkSimple "AxEffects")
 
-<<<<<<< HEAD
-    let add (thms : SimpTheorems) (e : Expr) (name : String) := do
-      trace[Tactic.sym] "adding {e} with name {name}"
-      let origin : Origin :=
-        if e.isFVar then
-          .fvar e.fvarId!
-        else
-          .other <| Name.str baseName name
-      thms.add origin #[] e
-
-    let mut thms : SimpTheorems := {}
-
-    for ⟨field, {proof, ..}⟩ in eff.fields do
-      thms ← add thms proof s!"field_{field}"
-=======
     let add (thms : Array SimpTheorem) (e : Expr) (name : String)
         (prio : Nat := 1000) :=
       let msg := m!"adding {e} with name {name}"
@@ -739,7 +711,6 @@
       (expensive!) attempts to discharge the `field ≠ otherField`
       side-conditions of the non-effect proof -/
       thms ← add thms proof s!"field_{field}" (prio := 1500)
->>>>>>> 8f5ea598
 
     thms ← add thms eff.nonEffectProof "nonEffectProof"
     thms ← add thms eff.memoryEffectProof "memoryEffectProof"
