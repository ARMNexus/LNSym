--- conflicted
+++ resolved
@@ -39,14 +39,10 @@
 cosim:
 	time -p lake exe lnsym $(VERBOSE) --num-tests $(NUM_TESTS)
 
-<<<<<<< HEAD
-BENCHMARKS = Benchmarks/SHA512_75.lean \
-=======
 BENCHMARKS = \
 	Benchmarks/SHA512_50.lean \
 	Benchmarks/SHA512_50_noKernel_noLint.lean \
 	Benchmarks/SHA512_75.lean \
->>>>>>> 74b3b9c4
 	Benchmarks/SHA512_75_noKernel_noLint.lean \
 	Benchmarks/SHA512_150.lean \
 	Benchmarks/SHA512_150_noKernel_noLint.lean \
