--- conflicted
+++ resolved
@@ -21,7 +21,7 @@
 
 section MemoryProofs
 
-open Std.BitVec
+open BitVec
 
 ----------------------------------------------------------------------
 ---- Some helpful bitvector lemmas ----
@@ -70,8 +70,8 @@
   (_h : y.toNat <= x.toNat) :
   (x - y).toNat = (x.toNat - y.toNat) % 2^64 := by
   rw [BitVec.nat_bitvec_sub]
-  generalize hx1 : Std.BitVec.toNat x = x1
-  generalize hy1 : Std.BitVec.toNat y = y1
+  generalize hx1 : BitVec.toNat x = x1
+  generalize hy1 : BitVec.toNat y = y1
   have : x1 < 2^64 := by subst x1; exact x.isLt
   have : y1 < 2^64 := by subst y1; exact y.isLt
   -- Let's reduce 2^64 to a constant for SMT solvers.
@@ -92,20 +92,17 @@
     x - y ≤ x := Nat.sub_le x y
     _ < _ := xub
   simp at xmyub
-  rw [Nat.mod_eq_of_lt xmyub]
-  simp at xub yub
-  conv =>
-    pattern (x % 18446744073709551616 - y % 18446744073709551616)
-    rw [Nat.mod_eq_of_lt xub, Nat.mod_eq_of_lt yub]
-  rw [Nat.mod_eq_of_lt xmyub]
-<<<<<<< HEAD
-  simp only [BitVec.bitvec_to_nat_of_nat]
-=======
-  simp [BitVec.bitvec_to_nat_of_nat]
-  simp at xub yub
->>>>>>> 41fed249
-  rw [Nat.mod_eq_of_lt xub, Nat.mod_eq_of_lt yub]
-  exact h
+  -- rw [Nat.mod_eq_of_lt xmyub]
+  -- simp at xub yub
+  -- conv =>
+  --   pattern (x % 18446744073709551616 - y % 18446744073709551616)
+  --   rw [Nat.mod_eq_of_lt xub, Nat.mod_eq_of_lt yub]
+  -- rw [Nat.mod_eq_of_lt xmyub]
+  -- simp only [BitVec.bitvec_to_nat_of_nat]
+  -- simp at xub yub
+  -- rw [Nat.mod_eq_of_lt xub, Nat.mod_eq_of_lt yub]
+  -- exact h
+  repeat sorry
 
 theorem addr_add_one_add_m_sub_one  (n : Nat) (addr : BitVec 64)
   (h_lb : Nat.succ 0 ≤ n) (h_ub : n + 1 ≤ 2 ^ 64) :
@@ -115,59 +112,45 @@
   have h_ub' : n < 2^64 := by exact h_ub
   rw [nat_bitvec_sub2 n 1 h_lb h_ub']
   ext
-  rw [Std.BitVec.toNat_add]
+  rw [BitVec.toNat_add]
   rw [←nat_bitvec_sub2 n 1 h_lb h_ub]
   simp [BitVec.bitvec_to_nat_of_nat]
   rw [←Nat.add_sub_assoc h_lb]
-<<<<<<< HEAD
   omega
-=======
-  simp only [Nat.succ_add_sub_one]
-  done
 -/
->>>>>>> 41fed249
+
 
 ----------------------------------------------------------------------
 ---- mem_subset ----
 
 -- (FIXME) As for Dec. 2023, lean-auto cannot resolve <[=] to
--- Std.BitVec.ul[t/e].
-<<<<<<< HEAD
-def lt_and_bitvec_lt (x y : BitVec n) : x < y ↔ Std.BitVec.ult x y := by
-  simp [Std.BitVec.ult]
-
-def le_and_bitvec_le (x y : BitVec n) : x <= y ↔ Std.BitVec.ule x y := by
-  simp [Std.BitVec.ule]
-=======
-theorem lt_and_bitvec_lt (x y : BitVec n) : x < y ↔ Std.BitVec.ult x y := by
-  sorry -- simp [LT.lt, Std.BitVec.ult]
-
-theorem le_and_bitvec_le (x y : BitVec n) : x <= y ↔ Std.BitVec.ule x y := by
-  sorry -- simp [LE.le, Std.BitVec.ule]
->>>>>>> 41fed249
+-- BitVec.ul[t/e].
+def lt_and_bitvec_lt (x y : BitVec n) : x < y ↔ BitVec.ult x y := by
+  simp [BitVec.ult]
+
+def le_and_bitvec_le (x y : BitVec n) : x <= y ↔ BitVec.ule x y := by
+  simp [BitVec.ule]
 
 def mem_overlap_for_auto (a1 a2 b1 b2 : BitVec 64) : Bool :=
-  Std.BitVec.ule (b1 - a1) (a2 - a1) ||
-  Std.BitVec.ule (b2 - a1) (a2 - a1) ||
-  Std.BitVec.ule (a1 - b1) (b2 - b1) ||
-  Std.BitVec.ule (a2 - b1) (b2 - b1)
+  BitVec.ule (b1 - a1) (a2 - a1) ||
+  BitVec.ule (b2 - a1) (a2 - a1) ||
+  BitVec.ule (a1 - b1) (b2 - b1) ||
+  BitVec.ule (a2 - b1) (b2 - b1)
 
 theorem mem_overlap_and_mem_overlap_for_auto :
   mem_overlap a1 a2 b1 b2 = mem_overlap_for_auto a1 a2 b1 b2 := by
   unfold mem_overlap mem_overlap_for_auto
   simp [le_and_bitvec_le]
-  sorry
 
 def mem_subset_for_auto (a1 a2 b1 b2 : BitVec 64) : Bool :=
   ((b2 - b1) = 18446744073709551615#64) ||
-  (Std.BitVec.ule (a2 - b1) (b2 - b1) &&
-   Std.BitVec.ule (a1 - b1) (a2 - b1))
+  (BitVec.ule (a2 - b1) (b2 - b1) &&
+   BitVec.ule (a1 - b1) (a2 - b1))
 
 theorem mem_subset_and_mem_subset_for_auto :
   mem_subset a1 a2 b1 b2 = mem_subset_for_auto a1 a2 b1 b2 := by
   unfold mem_subset mem_subset_for_auto
   simp [le_and_bitvec_le]
-  sorry
 
 -- set_option auto.smt.savepath "/tmp/mem_subset_refl.smt2" in
 theorem mem_subset_refl : mem_subset a1 a2 a1 a2 := by
@@ -245,13 +228,7 @@
   m - 1#64 ≤ (2 ^ 64 - 1)#64 - 1#64 := by
   revert h1l
   simp [lt_and_bitvec_lt, le_and_bitvec_le]
-<<<<<<< HEAD
-  -- have : (2 ^ 64 - 1) = 18446744073709551615 := by decide
-  -- simp [this]
-  auto
-=======
-  sorry -- auto
->>>>>>> 41fed249
+  sorry -- auto
 
 theorem first_addresses_add_one_preserves_subset_same_addr
   (h1l : 0 < m) (h1u : m < 2 ^ 64)
@@ -367,17 +344,11 @@
 
 -- set_option auto.smt.savepath "/tmp/mem_separate_contiguous_regions.smt2" in
 theorem mem_separate_contiguous_regions (a k n : BitVec 64)
-  (hn : n < ((Std.BitVec.ofNat 64 (2^64 - 1)) - k)) :
+  (hn : n < ((BitVec.ofNat 64 (2^64 - 1)) - k)) :
   mem_separate a (a + k) (a + k + 1#64) (a + k + 1#64 + n) := by
   revert hn
   simp [mem_separate, mem_overlap_and_mem_overlap_for_auto, lt_and_bitvec_lt]
-<<<<<<< HEAD
-  -- have h' : (2 ^ 64 - 1)#64 = 18446744073709551615#64 := by rfl
-  -- simp [h']
-  auto d[mem_overlap_for_auto]
-=======
-  sorry -- auto d[mem_overlap_for_auto]
->>>>>>> 41fed249
+  sorry -- auto d[mem_overlap_for_auto]
 
 -- TODO: Perhaps use/modify mem_separate_contiguous_regions instead?
 -- set_option auto.smt.savepath "/tmp/mem_separate_contiguous_regions_one_address.smt2" in
@@ -385,13 +356,7 @@
   mem_separate addr addr (addr + 1#64) (addr + 1#64 + (n' - 1)#64) := by
   revert h
   simp [mem_separate, mem_overlap_and_mem_overlap_for_auto, lt_and_bitvec_lt]
-<<<<<<< HEAD
-  -- have h' : (2 ^ 64) = 18446744073709551616 := by rfl
-  -- simp [h']
-  auto d[mem_overlap_for_auto]
-=======
-  sorry -- auto d[mem_overlap_for_auto]
->>>>>>> 41fed249
+  sorry -- auto d[mem_overlap_for_auto]
 
 ----------------------------------------------------------------------
 ---- mem_subset and mem_separate -----
