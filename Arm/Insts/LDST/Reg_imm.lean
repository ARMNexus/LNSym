--- conflicted
+++ resolved
@@ -129,28 +129,6 @@
 @[simp]
 def exec_reg_imm_post_indexed
   (inst : Reg_imm_post_indexed_cls) (s : ArmState) : ArmState :=
-<<<<<<< HEAD
-  -- Decoding for all variants for post-indexed encoding:
-  open Std.BitVec in
-  let wback := true
-  let postindex := true
-  let scale := (extractLsb 1 1 inst.opc) ++ inst.size
-  -- (FIXME) Why can't I use scale > 4#3 here?
-  if Std.BitVec.ult 4#3 scale then
-    write_err (StateError.Illegal "Illegal instruction {inst} encountered!") s
-  else
-    let datasize := 8 <<< scale.toNat
-    let offset := signExtend 64 inst.imm9
-    have H : 8 ∣ datasize := by
-      simp_all! only [Nat.shiftLeft_eq, Nat.dvd_mul_right, datasize]
-    -- State Updates
-    let s' := reg_imm_operation s!"{inst}"
-              (extractLsb 0 0 inst.opc) wback postindex datasize
-              inst.Rn inst.Rt offset
-              s (H)
-    let s' := write_pc ((read_pc s) + 4#64) s'
-    s'
-=======
   let (extracted_inst : Reg_imm_cls) :=
     { size      := inst.size,
       opc       := inst.opc,
@@ -161,6 +139,5 @@
       postindex := true,
       imm       := Sum.inr inst.imm9 }
   exec_reg_imm_common extracted_inst s!"{inst}" s
->>>>>>> 9fc7c4b6
 
 end LDST