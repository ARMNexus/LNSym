/-
Copyright (c) 2023 Amazon.com, Inc. or its affiliates. All Rights Reserved.
Released under Apache 2.0 license as described in the file LICENSE.
Author(s): Shilpi Goel, Yan Peng
-/
-- LDP, STP (pre-index, post-index and signed offset, GPR and SIMD&FP)

import Arm.Decode
import Arm.Insts.Common

----------------------------------------------------------------------

namespace LDST

open Std.BitVec

structure Reg_pair_cls where
  opc       : BitVec 2
  SIMD?     : Bool
  L?        : Bool
  wback     : Bool
  postindex : Bool
  imm7      : BitVec 7
  Rt2       : BitVec 5
  Rn        : BitVec 5
  Rt        : BitVec 5
deriving DecidableEq, Repr

instance : ToString Reg_pair_cls where toString a := toString (repr a)

@[simp]
def reg_pair_constrain_unpredictable (wback : Bool) (inst : Reg_pair_cls) : Bool :=
  match inst.SIMD?, inst.L? with
  | false, false => wback && ((inst.Rt == inst.Rn) || inst.Rt2 == inst.Rn) && inst.Rn != 31#5
  | false, true => (wback && ((inst.Rt == inst.Rn) || inst.Rt2 == inst.Rn) && inst.Rn != 31#5 )
                || (inst.Rt == inst.Rt2)
  | true, false => false
  | true, true => inst.Rt == inst.Rt2

@[simp]
def reg_pair_operation (inst : Reg_pair_cls) (inst_str : String) (signed : Bool)
  (datasize : Nat) (offset : BitVec 64) (s : ArmState)
  (H1 : 8 ∣ datasize) (H2 : 0 < datasize) : ArmState :=
  -- Note: we do not need to model the ASL function
  -- "CreateAccDescGPR" here, given the simplicity of our memory
  -- model
  let address := read_gpr 64 inst.Rn s
  if inst.Rn == 31#5 && not (CheckSPAlignment s) then
    write_err (StateError.Fault s!"[Inst: {inst_str}] SP {address} is not aligned!") s
  else
    let address := if inst.postindex then address else address + offset
    let s :=
      match inst.L? with
      | false => -- STORE
        have h1 : datasize / 8 * 8 = datasize := by
          exact Nat.div_mul_cancel H1
        have h2 : datasize + datasize = 2 * datasize := by
          simp_arith
        have h3 : (2 * (datasize / 8) * 8) = datasize + datasize := by
          rw [Nat.mul_assoc, h1, h2]
        let data1 := ldst_read inst.SIMD? datasize inst.Rt s
        let data2 := ldst_read inst.SIMD? datasize inst.Rt2 s
        -- (FIXME): Implement and check HaveLSE2Ext and BigEndian features.
        let full_data := data2 ++ data1
        write_mem_bytes (2 * (datasize / 8)) address (h3 ▸ full_data) s
      | _ => -- LOAD
        have h4 : datasize - 1 - 0 + 1 = datasize := by
          simp; apply Nat.sub_add_cancel H2
        have H2': 1 <= datasize := by trivial
        have h5 : 2 * datasize - 1 - datasize + 1 = datasize := by
          rw [Nat.add_mul 1 1 datasize]; simp
          rw [Nat.add_sub_assoc H2']
          rw [Nat.add_sub_self_left datasize (datasize - 1)]
          rw [Nat.sub_add_cancel]
          trivial
        let full_data := read_mem_bytes (2 * (datasize / 8)) address s
        let data1 := extractLsb (datasize - 1) 0 full_data
        let data2 := extractLsb ((2 * datasize) - 1) datasize full_data
        if not inst.SIMD? && signed then
          let s := write_gpr 64 inst.Rt (signExtend 64 data1) s
          write_gpr 64 inst.Rt2 (signExtend 64 data2) s
        else
          let s:= ldst_write inst.SIMD? datasize inst.Rt (h4 ▸ data1) s
          ldst_write inst.SIMD? datasize inst.Rt2 (h5 ▸ data2) s
    if inst.wback then
      let address := if inst.postindex then address + offset else address
      write_gpr 64 inst.Rn address s
    else
      s

@[simp]
<<<<<<< HEAD
def exec_reg_pair_pre_indexed
  (inst : Reg_pair_pre_indexed_cls) (s : ArmState) : ArmState :=
  -- Decoding for all variants for pre-indexed encoding:
  open Std.BitVec in
  let wback := true
  let postindex := false
  let signed := (extractLsb 0 0 inst.opc) != 0#1
  let scale := 2 + (Std.BitVec.toNat (extractLsb 1 1 inst.opc))
  have H0 : scale > 0 := by omega
  if (inst.L == 0#1 && extractLsb 0 0 inst.opc == 1#1) || (inst.opc == 0b11#2) then
    write_err (StateError.Illegal "Illegal instruction {inst} encountered!") s
=======
def exec_reg_pair_common (inst : Reg_pair_cls) (inst_str : String) (s : ArmState) : ArmState :=
  if -- UNDEFINED case for none-SIMD Reg Pair
     not inst.SIMD? &&
     ((not inst.L? && extractLsb 0 0 inst.opc == 1#1) || (inst.opc == 0b11#2))
     -- UNDEFINED case for SIMD Reg Pair
     || inst.SIMD? && (inst.opc == 0b11#2)
     -- constrain unpredictable
     || reg_pair_constrain_unpredictable inst.wback inst
  then
    write_err (StateError.Illegal "Illegal instruction {inst_str} encountered!") s
>>>>>>> 9fc7c4b6
  else
    let signed := (extractLsb 0 0 inst.opc) != 0#1
    let scale := if not inst.SIMD?
                 then 2 + (Std.BitVec.toNat (extractLsb 1 1 inst.opc))
                 else 2 + (Std.BitVec.toNat inst.opc)
    have H0 : scale > 0 := by simp_all!; split <;> simp
    let datasize := 8 <<< scale
    let offset := (signExtend 64 inst.imm7) <<< scale
    have H1 : 8 ∣ datasize := by
      simp_all! only [gt_iff_lt, Nat.shiftLeft_eq, Nat.dvd_mul_right, datasize]
    have H2 : datasize > 0 := by
<<<<<<< HEAD
      simp_all! only [Nat.shiftLeft_eq, Nat.dvd_mul_right, datasize, scale]
      generalize (2 + Std.BitVec.toNat (extractLsb 1 1 inst.opc)) = x
      have hb : 2 ^ x > 0 := by exact Nat.two_pow_pos x
=======
      simp_all! only [Nat.shiftLeft_eq, dvd_mul_right]
      generalize (if (!inst.SIMD?) = true
                  then 2 + Std.BitVec.toNat (extractLsb 1 1 inst.opc)
                  else 2 + Std.BitVec.toNat inst.opc) = x
      have hb : 2 ^ x > 0 := by exact Nat.pow_two_pos x
>>>>>>> 9fc7c4b6
      exact Nat.mul_pos (by decide) hb
    -- State Updates
    let s' := reg_pair_operation inst inst_str signed datasize offset s H1 H2
    let s' := write_pc ((read_pc s) + 4#64) s'
    s'

@[simp]
def exec_reg_pair_pre_indexed
  (inst : Reg_pair_pre_indexed_cls) (s : ArmState) : ArmState :=
  let (extracted_inst : Reg_pair_cls) :=
    { opc := inst.opc
    , SIMD? := inst.V == 1#1
    , L? := inst.L == 1#1
    , wback := true
    , postindex := false
    , imm7 := inst.imm7
    , Rt2 := inst.Rt2
    , Rn := inst.Rn
    , Rt := inst.Rt }
  exec_reg_pair_common extracted_inst s!"{inst}" s

@[simp]
def exec_reg_pair_post_indexed
  (inst : Reg_pair_post_indexed_cls) (s : ArmState) : ArmState :=
  let (extracted_inst : Reg_pair_cls) :=
    { opc := inst.opc,
      SIMD? := inst.V == 1#1,
      L? := inst.L == 1#1,
      wback := true,
      postindex := true,
      imm7 := inst.imm7,
      Rt2 := inst.Rt2,
      Rn := inst.Rn,
      Rt := inst.Rt }
  exec_reg_pair_common extracted_inst s!"{inst}" s

@[simp]
def exec_reg_pair_signed_offset
  (inst : Reg_pair_signed_offset_cls) (s : ArmState) : ArmState :=
  let (extracted_inst : Reg_pair_cls) :=
    { opc := inst.opc,
      SIMD? := inst.V == 1#1,
      L? := inst.L == 1#1,
      wback := false,
      postindex := false,
      imm7 := inst.imm7,
      Rt2 := inst.Rt2,
      Rn := inst.Rn,
      Rt := inst.Rt }
  exec_reg_pair_common extracted_inst s!"{inst}" s

end LDST<|MERGE_RESOLUTION|>--- conflicted
+++ resolved
@@ -66,13 +66,7 @@
       | _ => -- LOAD
         have h4 : datasize - 1 - 0 + 1 = datasize := by
           simp; apply Nat.sub_add_cancel H2
-        have H2': 1 <= datasize := by trivial
-        have h5 : 2 * datasize - 1 - datasize + 1 = datasize := by
-          rw [Nat.add_mul 1 1 datasize]; simp
-          rw [Nat.add_sub_assoc H2']
-          rw [Nat.add_sub_self_left datasize (datasize - 1)]
-          rw [Nat.sub_add_cancel]
-          trivial
+        have h5 : 2 * datasize - 1 - datasize + 1 = datasize := by omega
         let full_data := read_mem_bytes (2 * (datasize / 8)) address s
         let data1 := extractLsb (datasize - 1) 0 full_data
         let data2 := extractLsb ((2 * datasize) - 1) datasize full_data
@@ -89,19 +83,6 @@
       s
 
 @[simp]
-<<<<<<< HEAD
-def exec_reg_pair_pre_indexed
-  (inst : Reg_pair_pre_indexed_cls) (s : ArmState) : ArmState :=
-  -- Decoding for all variants for pre-indexed encoding:
-  open Std.BitVec in
-  let wback := true
-  let postindex := false
-  let signed := (extractLsb 0 0 inst.opc) != 0#1
-  let scale := 2 + (Std.BitVec.toNat (extractLsb 1 1 inst.opc))
-  have H0 : scale > 0 := by omega
-  if (inst.L == 0#1 && extractLsb 0 0 inst.opc == 1#1) || (inst.opc == 0b11#2) then
-    write_err (StateError.Illegal "Illegal instruction {inst} encountered!") s
-=======
 def exec_reg_pair_common (inst : Reg_pair_cls) (inst_str : String) (s : ArmState) : ArmState :=
   if -- UNDEFINED case for none-SIMD Reg Pair
      not inst.SIMD? &&
@@ -112,30 +93,18 @@
      || reg_pair_constrain_unpredictable inst.wback inst
   then
     write_err (StateError.Illegal "Illegal instruction {inst_str} encountered!") s
->>>>>>> 9fc7c4b6
   else
     let signed := (extractLsb 0 0 inst.opc) != 0#1
     let scale := if not inst.SIMD?
                  then 2 + (Std.BitVec.toNat (extractLsb 1 1 inst.opc))
                  else 2 + (Std.BitVec.toNat inst.opc)
-    have H0 : scale > 0 := by simp_all!; split <;> simp
     let datasize := 8 <<< scale
     let offset := (signExtend 64 inst.imm7) <<< scale
     have H1 : 8 ∣ datasize := by
       simp_all! only [gt_iff_lt, Nat.shiftLeft_eq, Nat.dvd_mul_right, datasize]
-    have H2 : datasize > 0 := by
-<<<<<<< HEAD
-      simp_all! only [Nat.shiftLeft_eq, Nat.dvd_mul_right, datasize, scale]
-      generalize (2 + Std.BitVec.toNat (extractLsb 1 1 inst.opc)) = x
-      have hb : 2 ^ x > 0 := by exact Nat.two_pow_pos x
-=======
-      simp_all! only [Nat.shiftLeft_eq, dvd_mul_right]
-      generalize (if (!inst.SIMD?) = true
-                  then 2 + Std.BitVec.toNat (extractLsb 1 1 inst.opc)
-                  else 2 + Std.BitVec.toNat inst.opc) = x
-      have hb : 2 ^ x > 0 := by exact Nat.pow_two_pos x
->>>>>>> 9fc7c4b6
-      exact Nat.mul_pos (by decide) hb
+    have H2 : 0 < datasize := by
+      simp_all! only [datasize]
+      apply zero_lt_shift_left_pos (by decide)
     -- State Updates
     let s' := reg_pair_operation inst inst_str signed datasize offset s H1 H2
     let s' := write_pc ((read_pc s) + 4#64) s'
@@ -145,15 +114,15 @@
 def exec_reg_pair_pre_indexed
   (inst : Reg_pair_pre_indexed_cls) (s : ArmState) : ArmState :=
   let (extracted_inst : Reg_pair_cls) :=
-    { opc := inst.opc
-    , SIMD? := inst.V == 1#1
-    , L? := inst.L == 1#1
-    , wback := true
-    , postindex := false
-    , imm7 := inst.imm7
-    , Rt2 := inst.Rt2
-    , Rn := inst.Rn
-    , Rt := inst.Rt }
+    { opc := inst.opc,
+      SIMD? := inst.V == 1#1,
+      L? := inst.L == 1#1,
+      wback := true,
+      postindex := false,
+      imm7 := inst.imm7,
+      Rt2 := inst.Rt2,
+      Rn := inst.Rn,
+      Rt := inst.Rt }
   exec_reg_pair_common extracted_inst s!"{inst}" s
 
 @[simp]
