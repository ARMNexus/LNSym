/-
Copyright (c) 2024 Amazon.com, Inc. or its affiliates. All Rights Reserved.
Released under Apache 2.0 license as described in the file LICENSE.
Author(s): Yan Peng
-/
-- PMULL and PMULL2
-- Polynomial arithmetic over {0,1}: https://tiny.amazon.com/5h01fjm6/devearmdocuddi0cApplApplPoly

import Arm.Decode
import Arm.Memory
import Arm.Insts.Common

----------------------------------------------------------------------

namespace DPSFP

open BitVec

def polynomial_mult_aux (i : Nat) (result : BitVec (m+n))
  (op1 : BitVec m) (op2 : BitVec (m+n)) : BitVec (m+n) :=
  if h₀ : i ≥ m then
    result
  else
    let new_res := if extractLsb i i op1 == 1 then result ^^^ (op2 <<< i) else result
    have h : m - (i + 1) < m - i := by omega
    polynomial_mult_aux (i+1) new_res op1 op2
  termination_by (m - i)

def polynomial_mult (op1 : BitVec m) (op2 : BitVec n) : BitVec (m+n) :=
  let result := BitVec.zero (m+n)
  let extended_op2 := zeroExtend (m+n) op2
  polynomial_mult_aux 0 result op1 extended_op2

def pmull_op (e : Nat) (esize : Nat) (elements : Nat) (x : BitVec n)
  (y : BitVec n) (result : BitVec (n*2)) (H : 0 < esize) : BitVec (n*2) :=
  if h₀ : elements <= e then
    result
  else
    let element1 := elem_get x e esize H
    let element2 := elem_get y e esize H
    let elem_result := polynomial_mult element1 element2
<<<<<<< HEAD
    let lo2 := 2 * (e * esize)
    let hi2 := lo2 + 2 * esize - 1
    have h₁ : hi - lo + 1 + (hi - lo + 1) = hi2 - lo2 + 1 := by 
      simp [hi, lo, hi2, lo2]; omega
    let result := BitVec.partInstall hi2 lo2 (h₁ ▸ elem_result) result
    have h₂ : elements - (e + 1) < elements - e := by omega
=======
    have h₁ : esize + esize = 2 * esize := by omega
    have h₂ : 2 * esize > 0 := by omega
    let result := elem_set result e (2 * esize) (h₁ ▸ elem_result) h₂
    have _ : elements - (e + 1) < elements - e := by omega
>>>>>>> 67a1ce15
    pmull_op (e + 1) esize elements x y result H
  termination_by (elements - e)

@[state_simp_rules]
def exec_pmull (inst : Advanced_simd_three_different_cls) (s : ArmState) : ArmState :=
  -- This function assumes IsFeatureImplemented(FEAT_PMULL) is true
  if inst.size == 0b01#2 || inst.size == 0b10#2 then
    write_err (StateError.Illegal s!"Illegal {inst} encountered!") s
  else
    let esize := 8 <<< inst.size.toNat
    have h₀ : 0 < esize := by apply zero_lt_shift_left_pos (by decide)
    let datasize := 64
    let part := inst.Q.toNat
    let elements := datasize / esize
    have h₁ : datasize > 0 := by decide
    let operand1 := Vpart_read inst.Rn part datasize s h₁
    let operand2 := Vpart_read inst.Rm part datasize s h₁
    let result :=
      pmull_op 0 esize elements operand1 operand2 (BitVec.zero (2*datasize)) h₀
    let s := write_sfp (datasize*2) inst.Rd result s
    let s := write_pc ((read_pc s) + 4#64) s
    s

@[state_simp_rules]
def exec_advanced_simd_three_different
  (inst : Advanced_simd_three_different_cls) (s : ArmState) : ArmState :=
  match inst.U, inst.opcode with
  | 0b0#1, 0b1110#4 => exec_pmull inst s
  | _, _ => write_err (StateError.Unimplemented s!"Unsupported instruction {inst} encountered!") s

----------------------------------------------------------------------

partial def Advanced_simd_three_different_cls.pmull.rand : IO (Option (BitVec 32)) := do
  let size := ← BitVec.rand 2
  if size == 0b01#2 || size == 0b10#2 then
    Advanced_simd_three_different_cls.pmull.rand
  else
    let (inst : Advanced_simd_three_different_cls) :=
      { Q := ← BitVec.rand 1,
        U := 0b0#1,
        size := size,
        Rm := ← BitVec.rand 5,
        opcode := 0b1110#4,
        Rn := ← BitVec.rand 5,
        Rd := ← BitVec.rand 5
      }
    pure (some (inst.toBitVec32))

/-- Generate random instructions of Advanced_simd_three_different class. -/
def Advanced_simd_three_different_cls.rand : List (IO (Option (BitVec 32))) :=
  [Advanced_simd_three_different_cls.pmull.rand]

end DPSFP<|MERGE_RESOLUTION|>--- conflicted
+++ resolved
@@ -39,19 +39,10 @@
     let element1 := elem_get x e esize H
     let element2 := elem_get y e esize H
     let elem_result := polynomial_mult element1 element2
-<<<<<<< HEAD
-    let lo2 := 2 * (e * esize)
-    let hi2 := lo2 + 2 * esize - 1
-    have h₁ : hi - lo + 1 + (hi - lo + 1) = hi2 - lo2 + 1 := by 
-      simp [hi, lo, hi2, lo2]; omega
-    let result := BitVec.partInstall hi2 lo2 (h₁ ▸ elem_result) result
-    have h₂ : elements - (e + 1) < elements - e := by omega
-=======
     have h₁ : esize + esize = 2 * esize := by omega
     have h₂ : 2 * esize > 0 := by omega
     let result := elem_set result e (2 * esize) (h₁ ▸ elem_result) h₂
     have _ : elements - (e + 1) < elements - e := by omega
->>>>>>> 67a1ce15
     pmull_op (e + 1) esize elements x y result H
   termination_by (elements - e)
 
