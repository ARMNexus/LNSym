--- conflicted
+++ resolved
@@ -16,72 +16,6 @@
 
 open BitVec
 
-<<<<<<< HEAD
-/-- Reverse the order of `esize`-bit elements in `x`.-/
-def rev_elems (n esize : Nat) (x : BitVec n) (h₀ : esize ∣ n) (h₁ : 0 < esize) : BitVec n :=
-  if h0 : n <= esize then
-    x
-  else
-    let element := BitVec.zeroExtend esize x
-    let rest_x := BitVec.zeroExtend (n - esize) (x >>> esize)
-    have h1 : esize <= n := by
-      simp at h0; exact Nat.le_of_lt h0; done
-    have h2 : esize ∣ (n - esize) := by
-      refine Nat.dvd_sub ?H h₀ ?h₂
-      · exact h1
-      · simp only [Nat.dvd_refl]
-      done
-    have ?term_lemma : n - esize < n := by exact Nat.sub_lt_self h₁ h1
-    let rest_ans := rev_elems (n - esize) esize rest_x h2 h₁
-    have h3 : (esize + (n - esize)) = n := by
-      simp_all only [ge_iff_le, Nat.add_sub_cancel', h1]
-    h3 ▸ (element ++ rest_ans)
-   termination_by n
-
-example : rev_elems 4 4 0xA#4 (by decide) (by decide) = 0xA#4 := rfl
-example : rev_elems 8 4 0xAB#8 (by decide) (by decide) = 0xBA#8 := rfl
-example : rev_elems 8 4 (rev_elems 8 4 0xAB#8 (by decide) (by decide))
-          (by decide) (by decide) = 0xAB#8 := by native_decide
-
-theorem rev_elems_base :
-  rev_elems esize esize x h₀ h₁ = x := by
-  unfold rev_elems; simp; done
-
-/-- Divide a bv of width `datasize` into containers, each of size
-`container_size`, and within a container, reverse the order of `esize`-bit
-elements. -/
-def rev_vector (datasize container_size esize : Nat) (x : BitVec datasize)
-  (h₀ : 0 < esize) (h₁ : esize <= container_size) (h₂ : container_size <= datasize)
-  (h₃ : esize ∣ container_size) (h₄ : container_size ∣ datasize) :
-  BitVec datasize :=
-  if h0 : datasize = container_size then
-    h0 ▸ (rev_elems container_size esize (h0 ▸ x) h₃ h₀)
-  else
-    let container := BitVec.zeroExtend container_size x
-    let new_container := rev_elems container_size esize container h₃ h₀
-    let new_datasize := datasize - container_size
-    let rest_x := BitVec.zeroExtend new_datasize (x >>> container_size)
-    have h₄' : container_size ∣ new_datasize := by
-      have h : container_size ∣ container_size := Nat.dvd_refl _
-      exact Nat.dvd_sub h₂ h₄ h
-    have h₂' : container_size <= new_datasize := by
-      refine Nat.le_of_dvd ?h h₄'
-      omega
-    have h1 : 0 < container_size := by exact Nat.lt_of_lt_of_le h₀ h₁
-    have ?term_lemma : new_datasize < datasize := by exact Nat.sub_lt_self h1 h₂
-    let rest_ans := rev_vector new_datasize container_size esize rest_x h₀ h₁ h₂' h₃ h₄'
-    have h2 : new_datasize + container_size = datasize := by
-        rw [Nat.sub_add_cancel h₂]
-    h2 ▸ (rest_ans ++ new_container)
-  termination_by datasize
-
-example : rev_vector 32 16 8 0xaabbccdd#32 (by decide)
-          (by decide) (by decide) (by decide) (by decide) =
-          0xbbaaddcc#32 := by
-          native_decide
-
-=======
->>>>>>> b083b305
 theorem Nat_lt_of_2_pow_dvd (x y : Nat) (h : x < y) : 2^x ∣ 2^y := by
   rw [Nat.pow_dvd_pow_iff_le_right]
   exact Nat.le_of_lt h
