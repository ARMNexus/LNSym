--- conflicted
+++ resolved
@@ -25,11 +25,7 @@
   -- Enables the use of the Lean interpreter by the executable (e.g.,
   -- `runFrontend`) at the expense of increased binary size on Linux.
   -- Remove this line if you do not need such functionality.
-<<<<<<< HEAD
   -- supportInterpreter := true
 
-require std from git "https://github.com/leanprover/std4" @ "nightly-testing-2024-02-22"
-require auto from git "https://github.com/leanprover-community/lean-auto.git" @ "nightly-testing-2024-02-22"
-=======
-  -- supportInterpreter := true
->>>>>>> 41fed249
+-- require std from git "https://github.com/leanprover/std4" @ "nightly-testing-2024-02-22"
+-- require auto from git "https://github.com/leanprover-community/lean-auto.git" @ "nightly-testing-2024-02-22"