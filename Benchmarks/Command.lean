/-
Copyright (c) 2024 Amazon.com, Inc. or its affiliates. All Rights Reserved.
Released under Apache 2.0 license as described in the file LICENSE.
Author(s): Alex Keizer
-/
import Lean

open Lean Parser.Command Elab.Command

initialize
  registerOption `benchmark {
    defValue := false
    descr := "enables/disables benchmarking in `withBenchmark` combinator"
  }
<<<<<<< HEAD
  registerOption `benchmark.runs {
    defValue := (5 : Nat)
    descr := "controls how many runs the `benchmark` command does. \
    NOTE: this value is ignored when the `profiler` option is set to true"
  }
  registerOption `benchmark.profilerDir {
    defValue := "profiles/"
    descr := "where to put profile output files"
  }
  /- Shouldn't be set directly, instead, use the `benchmark` command -/
  registerTraceClass `benchmark
=======
>>>>>>> 16e3f4f3

variable {m} [Monad m] [MonadLiftT BaseIO m] in
def withHeartbeatsAndMs (x : m α) : m (α × Nat × Nat) := do
  let start ← IO.monoMsNow
  let (a, heartbeats) ← withHeartbeats x
  let endTime ← IO.monoMsNow
  return ⟨a, heartbeats, endTime - start⟩

<<<<<<< HEAD
/-- Adds a trace node with the `benchmark` class, but only if the profiler
option is *not* set.

We deliberately suppress benchmarking nodes when profiling, since it generally
only adds noise
-/
def withBenchTraceNode (msg : MessageData) (x : CommandElabM α )
    : CommandElabM α := do
  if (← getBoolOption `profiler) then
    x
  else
    withTraceNode `benchmark (fun _ => pure msg) x

/--
Run a benchmark for a set number of times, and report the average runtime.

If the `profiler` option is set true, we run the benchmark only once, with:
- `trace.profiler` to true, and
- `trace.profiler.output` set based on the `benchmark.profilerDir` and the
    id of the benchmark
-/
elab "benchmark" id:ident declSig:optDeclSig val:declVal : command => do
  let originalOpts ← getOptions
  let mut n := originalOpts.getNat `benchmark.runs 5
  let mut opts := originalOpts
  opts := opts.setBool `benchmark true
  let stx ← `(command|
    example $declSig:optDeclSig $val:declVal
  )

  if (← getBoolOption `profiler) then
    let outDir := (← getOptions).getString `benchmark.profilerDir
    opts := opts.setBool `trace.profiler true
    opts := opts.setString `trace.profiler.output s!"{outDir}/{id.getId}"
    n := 1 -- only run once, if `profiler` is set to true
  else
    opts := opts.setBool `trace.benchmark true

  if n = 0 then
    return ()

  -- Set options
  modifyScope fun scope => { scope with opts }

  withBenchTraceNode m!"Running {id} benchmark" <| do
    let mut totalRunTime := 0
    -- geomean = exp(log((a₁ a₂ ... aₙ)^1/n)) =
    -- exp(1/n * (log a₁ + log a₂ + log aₙ)).
    let mut totalRunTimeLog : Float := 0
    for i in [0:n] do
      let runTime ← withBenchTraceNode m!"Run {i+1} (out of {n}):" <| do
        let ((), _, runTime) ← withHeartbeatsAndMs <|
          elabCommand stx

        trace[benchmark] m!"Proof took {runTime / 1000}s in total"
        pure runTime
      totalRunTime := totalRunTime + runTime
      totalRunTimeLog := totalRunTimeLog + Float.log runTime.toFloat

    let avg := totalRunTime.toFloat / n.toFloat / 1000
    let geomean := (Float.exp (totalRunTimeLog / n.toFloat)) / 1000.0
    trace[benchmark] m!"\
  {id}:
    average runtime over {n} runs:
      {avg}s
    geomean over {n} runs:
      {geomean}s
  "
    -- Restore options
    modifyScope fun scope => { scope with opts := originalOpts }

/-- Set various options to disable linters -/
macro "disable_linters" "in" cmd:command : command => `(command|
set_option linter.constructorNameAsVariable false in
set_option linter.deprecated false in
set_option linter.missingDocs false in
set_option linter.omit false in
set_option linter.suspiciousUnexpanderPatterns false in
set_option linter.unnecessarySimpa false in
set_option linter.unusedRCasesPattern false in
set_option linter.unusedSectionVars false in
set_option linter.unusedVariables false in
$cmd
)
=======
elab "benchmark" id:ident declSig:optDeclSig val:declVal : command => do
  logInfo m!"Running {id} benchmark\n"

  let stx ← `(command|
    set_option benchmark true in
    example $declSig:optDeclSig $val:declVal
  )

  let n := 5
  let mut totalRunTime := 0
  -- geomean = exp(log((a₁ a₂ ... aₙ)^1/n)) =
  -- exp(1/n * (log a₁ + log a₂ + log aₙ)).
  let mut totalRunTimeLog := 0
  for i in [0:n] do
    logInfo m!"\n\nRun {i} (out of {n}):\n"
    let ((), _, runTime) ← withHeartbeatsAndMs <|
      elabCommand stx

    logInfo m!"Proof took {runTime / 1000}s in total"
    totalRunTime := totalRunTime + runTime
    totalRunTimeLog := totalRunTimeLog + Float.log runTime.toFloat

  let avg := totalRunTime.toFloat / n.toFloat / 1000
  let geomean := (Float.exp (totalRunTimeLog / n.toFloat)) / 1000.0
  logInfo m!"\
{id}:
  average runtime over {n} runs:
    {avg}s
  geomean over {n} runs:
    {geomean}s
"
>>>>>>> 16e3f4f3

/-- Set various options to disable linters -/
macro "disable_linters" "in" cmd:command : command => `(command|
  set_option linter.constructorNameAsVariable false in
  set_option linter.deprecated false in
  set_option linter.missingDocs false in
  set_option linter.omit false in
  set_option linter.suspiciousUnexpanderPatterns false in
  set_option linter.unnecessarySimpa false in
  set_option linter.unusedRCasesPattern false in
  set_option linter.unusedSectionVars false in
  set_option linter.unusedVariables false in
  $cmd
)

/-- The default `maxHeartbeats` setting.

NOTE: even if the actual default value changes at some point in the future,
this value should *NOT* be updated, to ensure the percentages we've reported
in previous versions remain comparable. -/
private def defaultMaxHeartbeats : Nat := 200000

private def percentOfDefaultMaxHeartbeats (heartbeats : Nat) : Nat :=
  heartbeats / (defaultMaxHeartbeats * 10)

open Elab.Tactic in
elab "logHeartbeats" tac:tactic : tactic => do
  let ((), heartbeats) ← withHeartbeats <|
    evalTactic tac
  let percent := percentOfDefaultMaxHeartbeats heartbeats

  logInfo m!"used {heartbeats / 1000} heartbeats ({percent}% of the default maximum)"

section withBenchmark
variable {m} [Monad m] [MonadLiftT BaseIO m] [MonadOptions m] [MonadLog m]
  [AddMessageContext m]

/-- if the `benchmark` option is true, execute `x` and call `f` with the amount
of heartbeats and milliseconds (in that order!) taken by `x`.

Otherwise, just execute `x` without measurements. -/
private def withBenchmarkAux (x : m α) (f : Nat → Nat → m Unit)  : m α := do
  if (← getBoolOption `benchmark) = false then
    x
  else
    let (a, heartbeats, t) ← withHeartbeatsAndMs x
    f heartbeats t
    return a


/-- `withBenchmark header x` is a combinator that will, if the `benchmark`
option is set to `true`, log the time and heartbeats used by `x`,
in a message like:
  `{header} took {x}s and {y} heartbeats ({z}% of the default maximum)`

Otherwise, if `benchmark` is set to false, `x` is returned as-is.

NOTE: the maximum reffered to in the message is `defaultMaxHeartbeats`,
deliberately *not* the currently confiugred `maxHeartbeats` option, to keep the
numbers comparable across different values of that option. It's thus entirely
possible to see more than 100% being reported here. -/
def withBenchmark (header : String) (x : m α) : m α := do
  withBenchmarkAux x fun heartbeats t => do
    let percent := percentOfDefaultMaxHeartbeats heartbeats
    logInfo m!"{header} took: {t}ms and {heartbeats} heartbeats \
      ({percent}% of the default maximum)"

/-- Benchmark the time and heartbeats taken by a tactic, if the `benchmark`
option is set to `true` -/
elab "with_benchmark" t:tactic : tactic => do
  withBenchmark "{t}" <| Elab.Tactic.evalTactic t

end withBenchmark

/-!
## Aggregated benchmark statistics
We define `withAggregatedBenchmark`, which functions like `withBenchmark`,
except it will store a running average of the statistics in a `BenchmarkState`
which will be reported in one go when `reportAggregatedBenchmarks` is called.
-/
section

structure BenchmarkState.Stats where
  totalHeartbeats : Nat := 0
  totalTimeInMs : Nat := 0
  samples : Nat := 0

structure BenchmarkState where
  insertionOrder : List String := []
  stats : Std.HashMap String BenchmarkState.Stats := .empty

variable {m} [Monad m] [MonadStateOf BenchmarkState m] [MonadLiftT BaseIO m]
  [MonadOptions m]

/-- `withAggregatedBenchmark header x` is a combinator that will,
if the `benchmark` option is set to `true`,
measure the time and heartbeats to the benchmark state in a way that aggregates
different measurements with the same `header`.

See `reportAggregatedBenchmarks` to log the collected data.

Otherwise, if `benchmark` is set to false, `x` is returned as-is.
-/
def withAggregatedBenchmark (header : String) (x : m α) : m α := do
  withBenchmarkAux x fun heartbeats t => do
    modify fun state =>
      let s := state.stats.getD header {}
      { insertionOrder :=
          if s.samples = 0 then
            header :: state.insertionOrder
          else
            state.insertionOrder
        stats := state.stats.insert header {
          totalHeartbeats := s.totalHeartbeats + heartbeats
          totalTimeInMs   := s.totalTimeInMs + t
          samples         := s.samples + 1
      }}

variable [MonadLog m] [AddMessageContext m] in
/--
if the `benchmark` option is set to `true`, report the data collected by
`withAggregatedBenchmark`, and reset the state (so that the next call to
`reportAggregatedBenchmarks` will report only new data).
-/
def reportAggregatedBenchmarks : m Unit := do
  if (← getBoolOption `benchmark) = false then
    return

  let { insertionOrder, stats } ← get
  for header in insertionOrder do
    let stats := stats.getD header {}
    let heartbeats := stats.totalHeartbeats
    let percent := percentOfDefaultMaxHeartbeats heartbeats
    let t := stats.totalTimeInMs
    let n := stats.samples
    logInfo m!"{header} took: {t}ms and {heartbeats} heartbeats \
      ({percent}% of the default maximum) in total over {n} samples"

  set ({} : BenchmarkState)

abbrev BenchT := StateT BenchmarkState

variable [MonadLog m] [AddMessageContext m] in
/--
Execute `x` with the default `BenchmarkState`, and report the benchmarks after
(see `reportAggregatedBenchmarks`).
-/
def withBenchmarksReport (x : BenchT m α) : m α :=
  (Prod.fst <$> ·) <| StateT.run (s := {}) do
    let a ← x
    reportAggregatedBenchmarks
    return a

end<|MERGE_RESOLUTION|>--- conflicted
+++ resolved
@@ -12,20 +12,6 @@
     defValue := false
     descr := "enables/disables benchmarking in `withBenchmark` combinator"
   }
-<<<<<<< HEAD
-  registerOption `benchmark.runs {
-    defValue := (5 : Nat)
-    descr := "controls how many runs the `benchmark` command does. \
-    NOTE: this value is ignored when the `profiler` option is set to true"
-  }
-  registerOption `benchmark.profilerDir {
-    defValue := "profiles/"
-    descr := "where to put profile output files"
-  }
-  /- Shouldn't be set directly, instead, use the `benchmark` command -/
-  registerTraceClass `benchmark
-=======
->>>>>>> 16e3f4f3
 
 variable {m} [Monad m] [MonadLiftT BaseIO m] in
 def withHeartbeatsAndMs (x : m α) : m (α × Nat × Nat) := do
@@ -34,92 +20,6 @@
   let endTime ← IO.monoMsNow
   return ⟨a, heartbeats, endTime - start⟩
 
-<<<<<<< HEAD
-/-- Adds a trace node with the `benchmark` class, but only if the profiler
-option is *not* set.
-
-We deliberately suppress benchmarking nodes when profiling, since it generally
-only adds noise
--/
-def withBenchTraceNode (msg : MessageData) (x : CommandElabM α )
-    : CommandElabM α := do
-  if (← getBoolOption `profiler) then
-    x
-  else
-    withTraceNode `benchmark (fun _ => pure msg) x
-
-/--
-Run a benchmark for a set number of times, and report the average runtime.
-
-If the `profiler` option is set true, we run the benchmark only once, with:
-- `trace.profiler` to true, and
-- `trace.profiler.output` set based on the `benchmark.profilerDir` and the
-    id of the benchmark
--/
-elab "benchmark" id:ident declSig:optDeclSig val:declVal : command => do
-  let originalOpts ← getOptions
-  let mut n := originalOpts.getNat `benchmark.runs 5
-  let mut opts := originalOpts
-  opts := opts.setBool `benchmark true
-  let stx ← `(command|
-    example $declSig:optDeclSig $val:declVal
-  )
-
-  if (← getBoolOption `profiler) then
-    let outDir := (← getOptions).getString `benchmark.profilerDir
-    opts := opts.setBool `trace.profiler true
-    opts := opts.setString `trace.profiler.output s!"{outDir}/{id.getId}"
-    n := 1 -- only run once, if `profiler` is set to true
-  else
-    opts := opts.setBool `trace.benchmark true
-
-  if n = 0 then
-    return ()
-
-  -- Set options
-  modifyScope fun scope => { scope with opts }
-
-  withBenchTraceNode m!"Running {id} benchmark" <| do
-    let mut totalRunTime := 0
-    -- geomean = exp(log((a₁ a₂ ... aₙ)^1/n)) =
-    -- exp(1/n * (log a₁ + log a₂ + log aₙ)).
-    let mut totalRunTimeLog : Float := 0
-    for i in [0:n] do
-      let runTime ← withBenchTraceNode m!"Run {i+1} (out of {n}):" <| do
-        let ((), _, runTime) ← withHeartbeatsAndMs <|
-          elabCommand stx
-
-        trace[benchmark] m!"Proof took {runTime / 1000}s in total"
-        pure runTime
-      totalRunTime := totalRunTime + runTime
-      totalRunTimeLog := totalRunTimeLog + Float.log runTime.toFloat
-
-    let avg := totalRunTime.toFloat / n.toFloat / 1000
-    let geomean := (Float.exp (totalRunTimeLog / n.toFloat)) / 1000.0
-    trace[benchmark] m!"\
-  {id}:
-    average runtime over {n} runs:
-      {avg}s
-    geomean over {n} runs:
-      {geomean}s
-  "
-    -- Restore options
-    modifyScope fun scope => { scope with opts := originalOpts }
-
-/-- Set various options to disable linters -/
-macro "disable_linters" "in" cmd:command : command => `(command|
-set_option linter.constructorNameAsVariable false in
-set_option linter.deprecated false in
-set_option linter.missingDocs false in
-set_option linter.omit false in
-set_option linter.suspiciousUnexpanderPatterns false in
-set_option linter.unnecessarySimpa false in
-set_option linter.unusedRCasesPattern false in
-set_option linter.unusedSectionVars false in
-set_option linter.unusedVariables false in
-$cmd
-)
-=======
 elab "benchmark" id:ident declSig:optDeclSig val:declVal : command => do
   logInfo m!"Running {id} benchmark\n"
 
@@ -151,7 +51,6 @@
   geomean over {n} runs:
     {geomean}s
 "
->>>>>>> 16e3f4f3
 
 /-- Set various options to disable linters -/
 macro "disable_linters" "in" cmd:command : command => `(command|
